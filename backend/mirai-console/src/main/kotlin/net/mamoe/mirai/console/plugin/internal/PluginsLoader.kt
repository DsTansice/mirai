/*
 * Copyright 2020 Mamoe Technologies and contributors.
 *
 * 此源代码的使用受 GNU AFFERO GENERAL PUBLIC LICENSE version 3 许可证的约束, 可以在以下链接找到该许可证.
 * Use of this source code is governed by the GNU AGPLv3 license that can be found through the following link.
 *
 * https://github.com/mamoe/mirai/blob/master/LICENSE
 */

package net.mamoe.mirai.console.plugin.internal

import net.mamoe.mirai.console.MiraiConsole
import java.io.File
import java.net.URLClassLoader

internal class PluginsLoader(private val parentClassLoader: ClassLoader) {
    private val loggerName = "PluginsLoader"
    private val pluginLoaders = linkedMapOf<String, PluginClassLoader>()
    private val classesCache = mutableMapOf<String, Class<*>>()
    private val logger = MiraiConsole.newLogger(loggerName)

    /**
     * 清除所有插件加载器
     */
    fun clear() {
        val iterator = pluginLoaders.iterator()
        while (iterator.hasNext()) {
            val plugin = iterator.next()
            var cl = ""
            try {
                cl = plugin.value.toString()
                plugin.value.close()
                iterator.remove()
            } catch (e: Throwable) {
                logger.error("Plugin(${plugin.key}) can't not close its ClassLoader(${cl})", e)
            }
        } 
        classesCache.clear()
    }

    /**
     * 移除单个插件加载器
     */
    fun remove(pluginName: String): Boolean {
        pluginLoaders[pluginName]?.close() ?: return false
        pluginLoaders.remove(pluginName)
        return true
    }

    fun loadPluginMainClassByJarFile(pluginName: String, mainClass: String, jarFile: File): Class<*> {
        try {
            if (!pluginLoaders.containsKey(pluginName)) {
                pluginLoaders[pluginName] =
                    PluginClassLoader(
                        jarFile,
                        this,
                        parentClassLoader
                    )
            }
            return pluginLoaders[pluginName]!!.loadClass(mainClass)
        } catch (e: ClassNotFoundException) {
            throw ClassNotFoundException(
                "PluginsClassLoader(${pluginName}) can't load this pluginMainClass:${mainClass}",
                e
            )
        } catch (e: Throwable) {
            throw Throwable("init or load class error", e)
        }
    }

    /**
     *  尝试加载插件的依赖,无则返回null
     */
    fun findClassByName(name: String): Class<*>? {
        return classesCache[name] ?: pluginLoaders.values.asSequence().mapNotNull {
            kotlin.runCatching {
                it.findClass(name, false)
            }.getOrNull()
        }.firstOrNull()
    }

    fun addClassCache(name: String, clz: Class<*>) {
        synchronized(classesCache) {
            if (!classesCache.containsKey(name)) {
                classesCache[name] = clz
            }
        }
    }
}


/**
 * A Adapted URL Class Loader that supports Android and JVM for single URL(File) Class Load
 */

internal open class AdaptiveURLClassLoader(file: File, parent: ClassLoader) : ClassLoader() {

    private val internalClassLoader: ClassLoader by lazy {
        kotlin.runCatching {
            val loaderClass = Class.forName("dalvik.system.PathClassLoader")
            loaderClass.getConstructor(String::class.java, ClassLoader::class.java)
                .newInstance(file.absolutePath, parent) as ClassLoader
        }.getOrElse {
            URLClassLoader(arrayOf((file.toURI().toURL())), parent)
        }
    }

    override fun loadClass(name: String?): Class<*> {
        return internalClassLoader.loadClass(name)
    }


    private val internalClassCache = mutableMapOf<String, Class<*>>()

    internal val classesCache: Map<String, Class<*>>
        get() = internalClassCache

    internal fun addClassCache(string: String, clazz: Class<*>) {
        synchronized(internalClassCache) {
            internalClassCache[string] = clazz
        }
    }


    fun close() {
        if (internalClassLoader is URLClassLoader) {
            (internalClassLoader as URLClassLoader).close()
        }
        internalClassCache.clear()
    }

}

internal class PluginClassLoader(
    file: File,
    private val pluginsLoader: PluginsLoader,
    parent: ClassLoader
) : AdaptiveURLClassLoader(file, parent) {

    override fun findClass(name: String): Class<*> {
        return findClass(name, true)
    }

    fun findClass(name: String, global: Boolean = true): Class<*> {
        return classesCache[name] ?: kotlin.run {
            var clazz: Class<*>? = null
            if (global) {
                clazz = pluginsLoader.findClassByName(name)
            }
            if (clazz == null) {
                clazz = loadClass(name)//这里应该是find, 如果不行就要改
            }
            pluginsLoader.addClassCache(name, clazz)
<<<<<<< HEAD
            this.addClassCache(name, clazz)  
            clazz
=======
            this.addClassCache(name, clazz)
            @Suppress("UNNECESSARY_NOT_NULL_ASSERTION")
            clazz!! // compiler bug
>>>>>>> 1f0b7e4f
        }
    }
}<|MERGE_RESOLUTION|>--- conflicted
+++ resolved
@@ -34,7 +34,7 @@
             } catch (e: Throwable) {
                 logger.error("Plugin(${plugin.key}) can't not close its ClassLoader(${cl})", e)
             }
-        } 
+        }
         classesCache.clear()
     }
 
@@ -151,14 +151,9 @@
                 clazz = loadClass(name)//这里应该是find, 如果不行就要改
             }
             pluginsLoader.addClassCache(name, clazz)
-<<<<<<< HEAD
-            this.addClassCache(name, clazz)  
-            clazz
-=======
             this.addClassCache(name, clazz)
             @Suppress("UNNECESSARY_NOT_NULL_ASSERTION")
             clazz!! // compiler bug
->>>>>>> 1f0b7e4f
         }
     }
 }