--- conflicted
+++ resolved
@@ -28,6 +28,7 @@
      */
     fun CommandSender.hasPermission(): Boolean
 
+
     /**
      * 满足两个权限其中一个即可使用指令
      */ // no extension for Java
@@ -37,6 +38,7 @@
      * 同时拥有两个权限才能使用指令
      */ // no extension for Java
     infix fun and(another: CommandPermission): CommandPermission = AndCommandPermission(this, another)
+
 
     /**
      * 任何人都可以使用这个指令
@@ -53,7 +55,7 @@
     }
 
     /**
-     * 来自任何 [Bot] 的任何一个群管理员或群主都可以使用这个指令
+     * 来自任何 [Bot] 的任何一个管理员或群主都可以使用这个指令
      */
     object Operator : CommandPermission {
         override fun CommandSender.hasPermission(): Boolean {
@@ -112,12 +114,9 @@
 inline fun CommandSender.hasPermission(permission: CommandPermission): Boolean =
     permission.run { this@hasPermission.hasPermission() }
 
-<<<<<<< HEAD
-inline fun CommandPermission.hasPermission(sender: CommandSender): Boolean = this.run { sender.hasPermission() }
-=======
 
 inline fun CommandPermission.testPermission(sender: CommandSender): Boolean = this.run { sender.hasPermission() }
->>>>>>> e4e1e684
+
 
 internal class OrCommandPermission(
     private val first: CommandPermission,
