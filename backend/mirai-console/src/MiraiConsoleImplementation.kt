/*
 * Copyright 2019-2020 Mamoe Technologies and contributors.
 *
 * 此源代码的使用受 GNU AFFERO GENERAL PUBLIC LICENSE version 3 许可证的约束, 可以在以下链接找到该许可证.
 * Use of this source code is governed by the GNU AFFERO GENERAL PUBLIC LICENSE version 3 license that can be found through the following link.
 *
 * https://github.com/mamoe/mirai/blob/master/LICENSE
 */

@file:Suppress("unused")

package net.mamoe.mirai.console

import kotlinx.atomicfu.locks.withLock
import kotlinx.coroutines.*
import net.mamoe.mirai.Bot
import net.mamoe.mirai.console.MiraiConsoleImplementation.Companion.start
import net.mamoe.mirai.console.command.ConsoleCommandSender
import net.mamoe.mirai.console.data.PluginDataStorage
import net.mamoe.mirai.console.internal.MiraiConsoleImplementationBridge
import net.mamoe.mirai.console.internal.logging.LoggerControllerImpl
import net.mamoe.mirai.console.logging.LoggerController
import net.mamoe.mirai.console.plugin.jvm.JvmPluginLoader
import net.mamoe.mirai.console.plugin.loader.PluginLoader
import net.mamoe.mirai.console.util.ConsoleInput
import net.mamoe.mirai.message.data.Message
import net.mamoe.mirai.utils.BotConfiguration
import net.mamoe.mirai.utils.LoginSolver
import net.mamoe.mirai.utils.MiraiLogger
import java.nio.file.Path
import java.util.*
import java.util.concurrent.locks.ReentrantLock
import kotlin.annotation.AnnotationTarget.*
import kotlin.coroutines.CoroutineContext
import kotlin.system.exitProcess


/**
 * 标记一个仅用于 [MiraiConsole] 前端实现的 API.
 *
 * 这些 API 只应由前端实现者使用, 而不应该被插件或其他调用者使用.
 */
@Retention(AnnotationRetention.BINARY)
@RequiresOptIn(level = RequiresOptIn.Level.ERROR)
@Target(CLASS, TYPEALIAS, FUNCTION, PROPERTY, FIELD, CONSTRUCTOR)
@MustBeDocumented
public annotation class ConsoleFrontEndImplementation

/**
 * 实现 [MiraiConsole] 的接口
 *
 * **注意**: 随着 Console 的更新, 在版本号 `x.y.z` 的 `y` 修改时此接口可能就会发生 ABI 变动. 意味着前端实现着需要跟随 Console 更新.
 *
 * @see MiraiConsoleImplementation.start 启动
 */
@ConsoleFrontEndImplementation
public interface MiraiConsoleImplementation : CoroutineScope {
    /**
     * [MiraiConsole] 的 [CoroutineScope.coroutineContext], 必须拥有如下元素
     *
     * - [Job]: 用于管理整个 [MiraiConsole] 的生命周期. 当此 [Job] 被 [Job.cancel] 后, [MiraiConsole] 就会结束.
     * - [CoroutineExceptionHandler]: 用于处理 [MiraiConsole] 所有协程抛出的 **未被捕捉** 的异常. 不是所有异常都会被传递到这里.
     */
    public override val coroutineContext: CoroutineContext

    /**
     * Console 运行根目录绝对路径 (否则可能会被一些 native 插件覆盖相对路径)
     * @see MiraiConsole.rootPath 获取更多信息
     */
    public val rootPath: Path

    /**
     * 本前端实现的描述信息
     */
    public val frontEndDescription: MiraiConsoleFrontEndDescription

    /**
     * 内建加载器列表, 一般需要包含 [JvmPluginLoader].
     *
     * @return 不可变的 [List], [Collections.unmodifiableList]
     */
    public val builtInPluginLoaders: List<Lazy<PluginLoader<*, *>>>

    /**
     * 由 Kotlin 用户实现
     *
     * @see [ConsoleCommandSender]
     */
    @ConsoleFrontEndImplementation
    public interface ConsoleCommandSenderImpl {
        @JvmSynthetic
        public suspend fun sendMessage(message: Message)

        @JvmSynthetic
        public suspend fun sendMessage(message: String)
    }

    /**
     * 由 Java 用户实现
     *
     * @see [ConsoleCommandSender]
     */
    @Suppress("INAPPLICABLE_JVM_NAME")
    @ConsoleFrontEndImplementation
    public interface JConsoleCommandSenderImpl : ConsoleCommandSenderImpl {
        @JvmName("sendMessage")
        public fun sendMessageJ(message: Message)

        @JvmName("sendMessage")
        public fun sendMessageJ(message: String)


        @JvmSynthetic
        public override suspend fun sendMessage(message: Message): Unit =
            withContext(Dispatchers.IO) { sendMessageJ(message) }

        @JvmSynthetic
        public override suspend fun sendMessage(message: String): Unit =
            withContext(Dispatchers.IO) { sendMessageJ(message) }
    }

    /**
     * [ConsoleCommandSender]
     */
    public val consoleCommandSender: ConsoleCommandSenderImpl

    public val dataStorageForJvmPluginLoader: PluginDataStorage
    public val configStorageForJvmPluginLoader: PluginDataStorage
    public val dataStorageForBuiltIns: PluginDataStorage
    public val configStorageForBuiltIns: PluginDataStorage

    /**
     * @see ConsoleInput 的实现
     * @see JConsoleInput
     */
    public val consoleInput: ConsoleInput

    /**
     * 供 Java 用户实现 [ConsoleInput]
     */
    @Suppress("INAPPLICABLE_JVM_NAME")
    @ConsoleFrontEndImplementation
    public interface JConsoleInput : ConsoleInput {
        /**
         * @see ConsoleInput.requestInput
         */
        @JvmName("requestInput")
        public fun requestInputJ(hint: String): String

        override suspend fun requestInput(hint: String): String {
            return withContext(Dispatchers.IO) { requestInputJ(hint) }
        }
    }

    /**
     * 创建一个 [LoginSolver]
     *
     * **备注**: 此函数通常在构造 [Bot] 实例, 即 [MiraiConsole.addBot] 时调用.
     *
     * @param requesterBot 请求者 [Bot.id]
     * @param configuration 请求者 [Bot.configuration]
     *
     * @see LoginSolver.Default
     */
    public fun createLoginSolver(requesterBot: Long, configuration: BotConfiguration): LoginSolver

    /**
     * 创建一个 [MiraiLogger].
     *
     * **注意**: [MiraiConsole] 会将 [net.mamoe.mirai.utils.DefaultLogger] 设置为 `MiraiConsole::createLogger`.
     * 因此不要在 [createLogger] 中调用 [net.mamoe.mirai.utils.DefaultLogger]
     */
    public fun createLogger(identity: String?): MiraiLogger

    /**
<<<<<<< HEAD
     * 该前端是否支持使用 Ansi 输出彩色信息
     *
     * 注: 若为 `true`, 建议携带 `org.fusesource.jansi:jansi`
     */
    public val isAnsiSupported: Boolean get() = false
=======
     * 前端预先定义的 [LoggerController], 以允许前端使用自己的配置系统
     */
    public val loggerController: LoggerController get() = LoggerControllerImpl
>>>>>>> 3b39be6b

    public companion object {
        internal lateinit var instance: MiraiConsoleImplementation
        private val initLock = ReentrantLock()

        /**
         * 可由前端调用, 获取当前的 [MiraiConsoleImplementation] 实例
         *
         * 必须在 [start] 之后才能使用, 否则抛出 [UninitializedPropertyAccessException]
         */
        @JvmStatic
        @ConsoleFrontEndImplementation
        public fun getInstance(): MiraiConsoleImplementation = instance

        /** 由前端调用, 初始化 [MiraiConsole] 实例并启动 */
        @JvmStatic
        @ConsoleFrontEndImplementation
        @Throws(MalformedMiraiConsoleImplementationError::class)
        public fun MiraiConsoleImplementation.start(): Unit = initLock.withLock {
            if (::instance.isInitialized) error("Mirai Console is already initialized.")
            this@Companion.instance = this
            kotlin.runCatching {
                MiraiConsoleImplementationBridge.doStart()
            }.onFailure { e ->
                kotlin.runCatching {
                    MiraiConsole.mainLogger.error("Failed to init MiraiConsole.", e)
                }.onFailure {
                    e.printStackTrace()
                }

                kotlin.runCatching {
                    MiraiConsole.cancel()
                }.onFailure {
                    it.printStackTrace()
                }
                exitProcess(1)
            }
        }
    }
}<|MERGE_RESOLUTION|>--- conflicted
+++ resolved
@@ -173,17 +173,17 @@
     public fun createLogger(identity: String?): MiraiLogger
 
     /**
-<<<<<<< HEAD
      * 该前端是否支持使用 Ansi 输出彩色信息
      *
      * 注: 若为 `true`, 建议携带 `org.fusesource.jansi:jansi`
      */
     public val isAnsiSupported: Boolean get() = false
-=======
+
+    /**
      * 前端预先定义的 [LoggerController], 以允许前端使用自己的配置系统
      */
     public val loggerController: LoggerController get() = LoggerControllerImpl
->>>>>>> 3b39be6b
+
 
     public companion object {
         internal lateinit var instance: MiraiConsoleImplementation
