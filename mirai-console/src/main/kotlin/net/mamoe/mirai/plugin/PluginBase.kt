--- conflicted
+++ resolved
@@ -11,14 +11,7 @@
 import java.util.jar.JarFile
 
 
-<<<<<<< HEAD
-abstract class PluginBase {
-    val dataFolder by lazy {
-        File(PluginManager.pluginsPath + pluginDescription.name).also { it.mkdir() }
-    }
-=======
 abstract class PluginBase constructor() {
->>>>>>> 60455bb0
 
     open fun onLoad() {
 
@@ -75,7 +68,7 @@
             var basePath = "net.mamoe.mirai.PluginMain"
             var info = "Unknown"
             var version = "1.0.0"
-            val depends = mutableListOf<String>()
+            val depends = mutableListOf<String>();
 
             content.forEach {
                 val line = it.trim()
