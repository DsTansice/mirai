--- conflicted
+++ resolved
@@ -297,13 +297,8 @@
             if (allDown) {
                 return
             }
-<<<<<<< HEAD
-            var fullCommand = commandChannel.take(1)[0]
-            if (fullCommand != null) {
-=======
             for (command in commandChannel) {
                 var fullCommand = command
->>>>>>> 08bdf821
                 if (!fullCommand.startsWith("/")) {
                     fullCommand = "/$fullCommand"
                 }
