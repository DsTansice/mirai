package net.mamoe.mirai.network.packet.client

import net.mamoe.mirai.network.Protocol
import net.mamoe.mirai.network.packet.PacketId
import net.mamoe.mirai.util.TEACryptor
import net.mamoe.mirai.util.getCrc32
import net.mamoe.mirai.util.getRandomKey
import net.mamoe.mirai.util.hexToBytes
import java.io.IOException
import java.net.InetAddress

/**
 * @author Him188moe @ Mirai Project
 */
@PacketId("08 36")
@ExperimentalUnsignedTypes
class Client0836_622Packet(private val qq: Int, private val password: String, private val loginTime: ByteArray, private val loginIP: ByteArray, private val tgtgtKey: ByteArray, private val seq: String, private val token0825: ByteArray) : ClientPacket() {
    @ExperimentalUnsignedTypes
    override fun encode() {
        this.writeHex(seq)
        this.writeQQ(qq)
        this.writeHex(Protocol._0836_622_fix1)
        this.writeHex(Protocol.publicKey)
        this.writeHex("00 00 00 10")
        this.writeHex(Protocol._0836key1)

        //TEA 加密
        this.write(TEACryptor.encrypt(object : ClientPacket() {
            @Throws(IOException::class)
            override fun encode() {
                val hostName: String = InetAddress.getLocalHost().hostName.let { it.substring(0, it.length - 3) };

                this.writeQQ(System.currentTimeMillis().toInt())//that's correct
                this.writeHex("01 12");//tag
                this.writeHex("00 38");//length
                this.write(token0825);//length
                this.writeHex("03 0F");//tag
                this.writeShort(hostName.length / 2);//todo check that
                this.writeShort(hostName.length);
                this.writeBytes(hostName)
                this.writeHex("00 05 00 06 00 02")
                this.writeQQ(qq)
                this.writeHex("00 06")//tag
                this.writeHex("00 78")//length
<<<<<<< HEAD
                this.writeTLV0006(qq, password,)
=======
                this.writeTLV0006(qq, password, loginTime, loginIP, tgtgtKey)
>>>>>>> 0b2e8c24
                //fix
                this.writeHex(Protocol._0836_622_fix2)
                this.writeHex("00 1A")//tag
                this.writeHex("00 40")//length
                this.write(TEACryptor.encrypt(Protocol._0836_622_fix2.hexToBytes(), tgtgtKey))
                this.writeHex(Protocol._0825data0)
                this.writeHex(Protocol._0825data2)
                this.writeQQ(qq)
                this.writeZero(4)

                this.writeHex("01 03")//tag
                this.writeHex("00 14")//length

                this.writeHex("00 01")//tag
                this.writeHex("00 10")//length
                this.writeHex("60 C9 5D A7 45 70 04 7F 21 7D 84 50 5C 66 A5 C6")//key

                this.writeHex("03 12")//tag
                this.writeHex("00 05")//length
                this.writeHex("01 00 00 00 01")//value

                this.writeHex("05 08")//tag
                this.writeHex("00 05")//length
                this.writeHex("10 00 00 00 00")//value

                this.writeHex("03 13")//tag
                this.writeHex("00 19")//length
                this.writeHex("01")//value

                this.writeHex("01 02")//tag
                this.writeHex("00 10")//length
                this.writeHex("04 EA 78 D1 A4 FF CD CC 7C B8 D4 12 7D BB 03 AA")//key
                this.writeZero(3)
                this.writeByte(0)//maybe 00, 0F, 1F

                this.writeHex("01 02")//tag
                this.writeHex("00 62")//length
                this.writeHex("00 01")//word?
                this.writeHex("04 EB B7 C1 86 F9 08 96 ED 56 84 AB 50 85 2E 48")//key
                this.writeHex("00 38")//length
                //value
                this.writeHex("E9 AA 2B 4D 26 4C 76 18 FE 59 D5 A9 82 6A 0C 04 B4 49 50 D7 9B B1 FE 5D 97 54 8D 82 F3 22 C2 48 B9 C9 22 69 CA 78 AD 3E 2D E9 C9 DF A8 9E 7D 8C 8D 6B DF 4C D7 34 D0 D3")

                this.writeHex("00 14")//length

                getRandomKey(16).let {
                    write(it)//key
                    writeLong(getCrc32(it))//todo may be int? check that.
                }
            }
        }.encodeToByteArray(), Protocol.shareKey.hexToBytes()))
    }


}<|MERGE_RESOLUTION|>--- conflicted
+++ resolved
@@ -42,11 +42,7 @@
                 this.writeQQ(qq)
                 this.writeHex("00 06")//tag
                 this.writeHex("00 78")//length
-<<<<<<< HEAD
-                this.writeTLV0006(qq, password,)
-=======
                 this.writeTLV0006(qq, password, loginTime, loginIP, tgtgtKey)
->>>>>>> 0b2e8c24
                 //fix
                 this.writeHex(Protocol._0836_622_fix2)
                 this.writeHex("00 1A")//tag
