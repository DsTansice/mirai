--- conflicted
+++ resolved
@@ -183,11 +183,7 @@
     @JvmSynthetic
     @MiraiExperimentalAPI
     @SinceMirai("1.2.0")
-<<<<<<< HEAD
-    public abstract suspend fun uploadVoice(input: InputStream): Voice
-=======
     public abstract suspend fun uploadGroupVoice(input: InputStream): Voice
->>>>>>> e6374c88
 
 
     public companion object {
