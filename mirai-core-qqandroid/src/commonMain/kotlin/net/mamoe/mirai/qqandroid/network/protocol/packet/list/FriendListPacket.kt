package net.mamoe.mirai.qqandroid.network.protocol.packet.list

import kotlinx.io.core.ByteReadPacket
import net.mamoe.mirai.data.Packet
import net.mamoe.mirai.qqandroid.QQAndroidBot
import net.mamoe.mirai.qqandroid.io.serialization.decodeUniPacket
import net.mamoe.mirai.qqandroid.io.serialization.jceRequestSBuffer
import net.mamoe.mirai.qqandroid.io.serialization.toByteArray
import net.mamoe.mirai.qqandroid.io.serialization.writeJceStruct
import net.mamoe.mirai.qqandroid.network.QQAndroidClient
import net.mamoe.mirai.qqandroid.network.protocol.data.jce.GetFriendListReq
import net.mamoe.mirai.qqandroid.network.protocol.data.jce.GetFriendListResp
import net.mamoe.mirai.qqandroid.network.protocol.data.jce.GetTroopListReqV2Simplify
import net.mamoe.mirai.qqandroid.network.protocol.data.jce.RequestPacket
import net.mamoe.mirai.qqandroid.network.protocol.data.proto.Vec0xd50
import net.mamoe.mirai.qqandroid.network.protocol.packet.EMPTY_BYTE_ARRAY
import net.mamoe.mirai.qqandroid.network.protocol.packet.OutgoingPacket
import net.mamoe.mirai.qqandroid.network.protocol.packet.PacketFactory
import net.mamoe.mirai.qqandroid.network.protocol.packet.buildOutgoingUniPacket
import net.mamoe.mirai.utils.cryptor.contentToString
import net.mamoe.mirai.utils.io.discardExact
import net.mamoe.mirai.utils.io.readRemainingBytes
import net.mamoe.mirai.utils.io.toUHexString


internal class FriendList {

<<<<<<< HEAD
    internal object GetTroopListSimplify :
        PacketFactory<GetTroopListSimplify.Response>("friendlist.GetTroopListReqV2") {
        override suspend fun ByteReadPacket.decode(bot: QQAndroidBot): GetTroopListSimplify.Response {
=======
    internal object GetTroopList : PacketFactory<GetTroopList.Response>("friendlist.GetTroopListReqV2") {
        override suspend fun ByteReadPacket.decode(bot: QQAndroidBot): Response {
>>>>>>> b85c91b2
            println("获取到了GetTroopList的回信")
            println(this.readRemainingBytes().toUHexString())
            return Response()
        }

        class Response : Packet {
            override fun toString(): String = "FriendList.GetFriendGroupList.Response"
        }

        operator fun invoke(
            client: QQAndroidClient
        ): OutgoingPacket {
            return buildOutgoingUniPacket(client, bodyType = 1, key = client.wLoginSigInfo.d2Key) {
                writeJceStruct(
                    RequestPacket.serializer(),
                    RequestPacket(
                        sFuncName = "GetTroopListReqV2Simplify",
                        sServantName = "mqq.IMService.FriendListServiceServantObj",
                        iVersion = 3,
                        cPacketType = 0x00,
                        iMessageType = 0x00000,
                        iRequestId = 1921334513,
                        sBuffer = jceRequestSBuffer(
                            "GetTroopListReqV2Simplify",
                            GetTroopListReqV2Simplify.serializer(),
                            GetTroopListReqV2Simplify(
                                uin = client.uin,
                                getMSFMsgFlag = 0,
                                groupFlagExt = 1,
                                shVersion = 7,
                                dwCompanyId = 0,
                                versionNum = 1,
                                getLongGroupName = 1
                            )
                        )
                    )
                )
            }
        }
    }
    internal object GetFriendGroupList : PacketFactory<GetFriendGroupList.Response>("friendlist.getFriendGroupList") {

        class Response : Packet {
            override fun toString(): String = "FriendList.GetFriendGroupList.Response"
        }

        override suspend fun ByteReadPacket.decode(bot: QQAndroidBot): Response {
            this.discardExact(4)
            val res = this.decodeUniPacket(GetFriendListResp.serializer())
            println(res.contentToString())
            return Response()
        }

        operator fun invoke(
            client: QQAndroidClient,
            friendListStartIndex: Int,
            friendListCount: Int,
            groupListStartIndex: Int,
            groupListCount: Int
        ): OutgoingPacket {
            return buildOutgoingUniPacket(client, bodyType = 1, key = client.wLoginSigInfo.d2Key) {
                writeJceStruct(
                    RequestPacket.serializer(),
                    RequestPacket(
                        sFuncName = "GetFriendListReq",
                        sServantName = "mqq.IMService.FriendListServiceServantObj",
                        iVersion = 3,
                        cPacketType = 0x003,
                        iMessageType = 0x00000,
                        iRequestId = 1921334514,
                        sBuffer = jceRequestSBuffer(
                            "FL",
                            GetFriendListReq.serializer(),
                            GetFriendListReq(
                                reqtype = 3,
                                ifReflush = if (friendListStartIndex <= 0) {
                                    0
                                } else {
                                    1
                                },
                                uin = client.uin,
                                startIndex = friendListStartIndex.toShort(),
                                getfriendCount = friendListCount.toShort(),
                                groupid = 0,
                                ifGetGroupInfo = if (groupListCount <= 0) {
                                    0
                                } else {
                                    1
                                },
                                groupstartIndex = groupListStartIndex.toByte(),
                                getgroupCount = groupListCount.toByte(),
                                ifGetMSFGroup = 0,
                                ifShowTermType = 1,
                                version = 27L,
                                uinList = null,
                                eAppType = 0,
                                ifGetBothFlag = 0,
                                ifGetDOVId = 0,
                                vec0xd6bReq = EMPTY_BYTE_ARRAY,
                                vec0xd50Req = Vec0xd50.ReqBody(
                                    appid = 10002L,
                                    reqKsingSwitch = 1,
                                    reqMusicSwitch = 1,
                                    reqMutualmarkLbsshare = 1,
                                    reqMutualmarkAlienation = 1
                                ).toByteArray(Vec0xd50.ReqBody.serializer()),
                                vecSnsTypelist = listOf(13580L, 13581L, 13582L)
                            )
                        )
                    )
                )
            }
        }
    }
}<|MERGE_RESOLUTION|>--- conflicted
+++ resolved
@@ -25,14 +25,9 @@
 
 internal class FriendList {
 
-<<<<<<< HEAD
     internal object GetTroopListSimplify :
         PacketFactory<GetTroopListSimplify.Response>("friendlist.GetTroopListReqV2") {
         override suspend fun ByteReadPacket.decode(bot: QQAndroidBot): GetTroopListSimplify.Response {
-=======
-    internal object GetTroopList : PacketFactory<GetTroopList.Response>("friendlist.GetTroopListReqV2") {
-        override suspend fun ByteReadPacket.decode(bot: QQAndroidBot): Response {
->>>>>>> b85c91b2
             println("获取到了GetTroopList的回信")
             println(this.readRemainingBytes().toUHexString())
             return Response()
