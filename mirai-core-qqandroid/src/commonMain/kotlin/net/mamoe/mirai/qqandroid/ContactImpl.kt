package net.mamoe.mirai.qqandroid

import kotlinx.coroutines.launch
import net.mamoe.mirai.contact.*
import net.mamoe.mirai.data.FriendNameRemark
import net.mamoe.mirai.data.PreviousNameList
import net.mamoe.mirai.data.Profile
import net.mamoe.mirai.message.data.CustomFaceFromFile
import net.mamoe.mirai.message.data.Image
import net.mamoe.mirai.message.data.MessageChain
import net.mamoe.mirai.message.data.NotOnlineImageFromFile
import net.mamoe.mirai.qqandroid.network.highway.HighwayHelper
import net.mamoe.mirai.qqandroid.network.protocol.data.proto.Cmd0x352
import net.mamoe.mirai.qqandroid.network.protocol.packet.chat.TroopManagement
import net.mamoe.mirai.qqandroid.network.protocol.packet.chat.image.ImgStore
import net.mamoe.mirai.qqandroid.network.protocol.packet.chat.image.LongConn
import net.mamoe.mirai.qqandroid.network.protocol.packet.chat.receive.MessageSvc
import net.mamoe.mirai.qqandroid.utils.toIpV4AddressString
import net.mamoe.mirai.utils.*
import kotlin.coroutines.CoroutineContext
import kotlin.properties.Delegates

internal abstract class ContactImpl : Contact {
    override fun hashCode(): Int {
        var result = bot.hashCode()
        result = 31 * result + id.hashCode()
        return result
    }

    override fun equals(other: Any?): Boolean {
        if (this === other) return true
        if (other !is Contact) return false
        if (this::class != other::class) return false
        return this.id == other.id && this.bot == other.bot
    }
}

internal class QQImpl(bot: QQAndroidBot, override val coroutineContext: CoroutineContext, override val id: Long) : ContactImpl(), QQ {
    override val bot: QQAndroidBot by bot.unsafeWeakRef()

    override suspend fun sendMessage(message: MessageChain) {
        bot.network.run {
            check(
                MessageSvc.PbSendMsg.ToFriend(
                    bot.client,
                    id,
                    message
                ).sendAndExpect<MessageSvc.PbSendMsg.Response>() is MessageSvc.PbSendMsg.Response.SUCCESS
            ) { "send message failed" }
        }
    }

    override suspend fun uploadImage(image: ExternalImage): Image {
        bot.network.run {
            val response = LongConn.OffPicUp(
                bot.client, Cmd0x352.TryUpImgReq(
                    srcUin = bot.uin.toInt(),
                    dstUin = id.toInt(),
                    fileId = 0,
                    fileMd5 = image.md5,
                    fileSize = image.inputSize.toInt(),
                    fileName = image.filename,
                    imgOriginal = 1,
                    imgWidth = image.width,
                    imgHeight = image.height,
                    imgType = image.imageType,
                    buType = 1
                )
            ).sendAndExpect<LongConn.OffPicUp.Response>()

            return when (response) {
                is LongConn.OffPicUp.Response.FileExists -> NotOnlineImageFromFile(
                    filepath = response.resourceId,
                    md5 = response.imageInfo.fileMd5,
                    fileLength = response.imageInfo.fileSize.toInt(),
                    height = response.imageInfo.fileHeight,
                    width = response.imageInfo.fileWidth,
                    resourceId = response.resourceId
                )
                is LongConn.OffPicUp.Response.RequireUpload -> {
                    HighwayHelper.uploadImage(
                        client = bot.client,
                        uin = bot.uin,
                        serverIp = response.serverIp[2].toIpV4AddressString(),
                        serverPort = response.serverPort[2],
                        imageInput = image.input,
                        inputSize = image.inputSize.toInt(),
                        md5 = image.md5,
                        uKey = response.uKey,
                        commandId = 1
                    )

                    return NotOnlineImageFromFile(
                        filepath = response.resourceId,
                        md5 = image.md5,
                        fileLength = image.inputSize.toInt(),
                        height = image.height,
                        width = image.width,
                        resourceId = response.resourceId
                    )
                }
                is LongConn.OffPicUp.Response.Failed -> error(response.message)
            }
        }
    }

    override suspend fun queryProfile(): Profile {
        TODO("not implemented")
    }

    override suspend fun queryPreviousNameList(): PreviousNameList {
        TODO("not implemented")
    }

    override suspend fun queryRemark(): FriendNameRemark {
        TODO("not implemented")
    }

    override fun equals(other: Any?): Boolean {
        if (this === other) return true
        return other is QQ && other.id == this.id
    }

    override fun hashCode(): Int = super.hashCode()
}


internal class MemberImpl(
    qq: QQImpl,
    initGroupCard: String,
    initSpecialTitle: String,
    group: GroupImpl,
    override val coroutineContext: CoroutineContext,
    override val permission: MemberPermission
) : ContactImpl(), Member, QQ by qq {
    override val group: GroupImpl by group.unsafeWeakRef()
    val qq: QQImpl by qq.unsafeWeakRef()


    override var groupCard: String by Delegates.observable(initGroupCard) { _, old, new ->
        group.checkBotPermissionOperator()
        if (new != old) {

            launch {
                bot.network.run {
                    TroopManagement.EditGroupNametag(
                        bot.client,
                        this@MemberImpl,
                        new
                    ).sendWithoutExpect()
                }
            }
        }
    }

    override var specialTitle: String by Delegates.observable(initSpecialTitle) { _, old, new ->
        group.checkBotPermissionOperator()
        if (new != old) {
            launch {
                bot.network.run {
                    TroopManagement.EditSpecialTitle(
                        bot.client,
                        this@MemberImpl,
                        new
                    ).sendWithoutExpect()
                }
            }
        }
    }

    override val bot: QQAndroidBot get() = qq.bot

    override suspend fun mute(durationSeconds: Int): Boolean {
        if (bot.uin == this.qq.id) {
            return false
        }
        //判断有无禁言权限
        val myPermission = group.botPermission
        val targetPermission = this.permission
        if (myPermission != MemberPermission.OWNER) {
            if (targetPermission == MemberPermission.OWNER || targetPermission == MemberPermission.ADMINISTRATOR) {
                return false
            }
        } else if (myPermission == MemberPermission.MEMBER) {
            return false
        }
        return try {
            bot.network.run {
                TroopManagement.Mute(
                    client = bot.client,
                    groupCode = group.id,
                    memberUin = this@MemberImpl.id,
                    timeInSecond = durationSeconds
                ).sendAndExpect<TroopManagement.Mute.Response>()
            }
            true
        } catch (e: Exception) {
            false
        }
    }

    override suspend fun unmute(): Boolean {
        return mute(0)
    }

    override fun equals(other: Any?): Boolean {
        if (this === other) return true
        return other is Member && other.id == this.id
    }

    override fun hashCode(): Int = super.hashCode()
}


/**
 * 对GroupImpl
 * 中name/announcement的更改会直接向服务器异步汇报
 */
@UseExperimental(MiraiInternalAPI::class)
internal class GroupImpl(
    bot: QQAndroidBot, override val coroutineContext: CoroutineContext,
    override val id: Long,
    val uin: Long,
    initName: String,
    initAnnouncement: String,
    initAllowMemberInvite: Boolean,
    initConfessTalk: Boolean,
    initMuteAll: Boolean,
    initAutoApprove: Boolean,
    initAnonymousChat: Boolean,
    override val members: ContactList<Member>
) : ContactImpl(), Group {

    override var name by Delegates.observable(initName) { _, oldValue, newValue ->
        this.checkBotPermissionOperator()
        if (oldValue != newValue) {
            launch {
<<<<<<< HEAD

            bot.network.run {
=======
                bot.network.run {
>>>>>>> fa515ed3
                    TroopManagement.GroupOperation.name(
                        client = bot.client,
                        groupCode = id,
                        newName = newValue
                    ).sendWithoutExpect()
                }
            }
        }
    }

    override var announcement: String by Delegates.observable(initAnnouncement) { _, oldValue, newValue ->
        this.checkBotPermissionOperator()
        if (oldValue != newValue) {
            launch {
                bot.network.run {
                    TroopManagement.GroupOperation.memo(
                        client = bot.client,
                        groupCode = id,
                        newMemo = newValue
                    ).sendWithoutExpect()
                }
            }
        }
    }


    override var allowMemberInvite: Boolean by Delegates.observable(initAllowMemberInvite) { _, oldValue, newValue ->
        this.checkBotPermissionOperator()
        if (oldValue != newValue) {
            launch {
                bot.network.run {
                    TroopManagement.GroupOperation.allowMemberInvite(
                        client = bot.client,
                        groupCode = id,
                        switch = newValue
                    ).sendWithoutExpect()
                }
            }
        }
    }

    override var autoApprove: Boolean by Delegates.observable(initAutoApprove) { _, oldValue, newValue ->
        TODO("Group.autoApprove implementation")
    }

    override val anonymousChat: Boolean by Delegates.observable(initAnonymousChat) { _, oldValue, newValue ->
        TODO("Group.anonymousChat implementation")
    }

    override var confessTalk: Boolean by Delegates.observable(initConfessTalk) { _, oldValue, newValue ->
        this.checkBotPermissionOperator()
        if (oldValue != newValue) {
            launch {
                bot.network.run {
                    TroopManagement.GroupOperation.confessTalk(
                        client = bot.client,
                        groupCode = id,
                        switch = newValue
                    ).sendWithoutExpect()
                }
            }
        }
    }


    override var muteAll: Boolean by Delegates.observable(initMuteAll) { _, oldValue, newValue ->
        this.checkBotPermissionOperator()
        if (oldValue != newValue) {
            launch {
                bot.network.run {
                    TroopManagement.GroupOperation.muteAll(
                        client = bot.client,
                        groupCode = id,
                        switch = newValue
                    ).sendWithoutExpect()
                }
            }
        }
    }


    override lateinit var owner: Member
    @UseExperimental(MiraiExperimentalAPI::class)
    override var botPermission: MemberPermission = MemberPermission.MEMBER

    override suspend fun quit(): Boolean {
        TODO("not implemented") //To change body of created functions use File | Settings | File Templates.
    }


    override operator fun get(id: Long): Member {
        return members.delegate.filteringGetOrNull { it.id == id } ?: throw NoSuchElementException("for group id $id")
    }

    override fun contains(id: Long): Boolean {
        return members.delegate.filteringGetOrNull { it.id == id } != null
    }

    override fun getOrNull(id: Long): Member? {
        return members.delegate.filteringGetOrNull { it.id == id }
    }

    override val bot: QQAndroidBot by bot.unsafeWeakRef()

    override suspend fun sendMessage(message: MessageChain) {
        bot.network.run {
            val response = MessageSvc.PbSendMsg.ToGroup(
                bot.client,
                id,
                message
            ).sendAndExpect<MessageSvc.PbSendMsg.Response>()
            check(
                response is MessageSvc.PbSendMsg.Response.SUCCESS
            ) { "send message failed: $response" }
        }
    }

    override suspend fun uploadImage(image: ExternalImage): Image {
        bot.network.run {
            val response: ImgStore.GroupPicUp.Response = ImgStore.GroupPicUp(
                bot.client,
                uin = bot.uin,
                groupCode = id,
                md5 = image.md5,
                size = image.inputSize,
                picWidth = image.width,
                picHeight = image.height,
                picType = image.imageType,
                filename = image.filename
            ).sendAndExpect()

            when (response) {
                is ImgStore.GroupPicUp.Response.Failed -> error("upload group image failed with reason ${response.message}")
                is ImgStore.GroupPicUp.Response.FileExists -> {
                    val resourceId = image.calculateImageResourceId()
//                    return NotOnlineImageFromFile(
//                        resourceId = resourceId,
//                        md5 = response.fileInfo.fileMd5,
//                        filepath = resourceId,
//                        fileLength = response.fileInfo.fileSize.toInt(),
//                        height = response.fileInfo.fileHeight,
//                        width = response.fileInfo.fileWidth,
//                        imageType = response.fileInfo.fileType,
//                        fileId = response.fileId.toInt()
//                    )
                    //  println("NMSL")
                    return CustomFaceFromFile(
                        md5 = image.md5,
                        filepath = resourceId
                    )
                }
                is ImgStore.GroupPicUp.Response.RequireUpload -> {

                    HighwayHelper.uploadImage(
                        client = bot.client,
                        uin = bot.uin,
                        serverIp = response.uploadIpList.first().toIpV4AddressString(),
                        serverPort = response.uploadPortList.first(),
                        imageInput = image.input,
                        inputSize = image.inputSize.toInt(),
                        md5 = image.md5,
                        uKey = response.uKey,
                        commandId = 2
                    )
                    val resourceId = image.calculateImageResourceId()
                    // return NotOnlineImageFromFile(
                    //     resourceId = resourceId,
                    //     md5 = image.md5,
                    //     filepath = resourceId,
                    //     fileLength = image.inputSize.toInt(),
                    //     height = image.height,
                    //     width = image.width,
                    //     imageType = image.imageType,
                    //     fileId = response.fileId.toInt()
                    // )
                    return CustomFaceFromFile(
                        md5 = image.md5,
                        filepath = resourceId
                    )
                    /*
                        fileId = response.fileId.toInt(),
                        fileType = 0, // ?
                        height = image.height,
                        width = image.width,
                        imageType = image.imageType,
                        bizType = 0,
                        serverIp = response.uploadIpList.first(),
                        serverPort = response.uploadPortList.first(),
                        signature = image.md5,
                        size = image.inputSize.toInt(),
                        useful = 1,
                        source = 200,
                        original = 1,
                        pbReserve = EMPTY_BYTE_ARRAY
                     */
                }
            }
        }
    }

    override fun equals(other: Any?): Boolean {
        if (this === other) return true
        return other is Group && other.id == this.id
    }

    override fun hashCode(): Int = super.hashCode()
}<|MERGE_RESOLUTION|>--- conflicted
+++ resolved
@@ -235,12 +235,7 @@
         this.checkBotPermissionOperator()
         if (oldValue != newValue) {
             launch {
-<<<<<<< HEAD
-
-            bot.network.run {
-=======
-                bot.network.run {
->>>>>>> fa515ed3
+                bot.network.run {
                     TroopManagement.GroupOperation.name(
                         client = bot.client,
                         groupCode = id,
