--- conflicted
+++ resolved
@@ -12,11 +12,7 @@
 import org.gradle.api.attributes.Attribute
 
 object Versions {
-<<<<<<< HEAD
     const val project = "2.7-M1"
-=======
-    const val project = "2.7-M2-dev-1"
->>>>>>> 47cf27f4
 
     const val core = project
     const val console = project
